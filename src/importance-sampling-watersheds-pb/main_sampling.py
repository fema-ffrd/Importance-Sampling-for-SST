#region Libraries

#%%
import os
import pathlib

import pandas as pd

import plotnine as pn

from scipy.stats import uniform, truncnorm

import geopandas as gpd

#endregion -----------------------------------------------------------------------------------------
#region Modules

#%%
from modules.compute_raster_stats import match_crs_to_raster
from modules.sample_storms import get_sp_stats, sample_storms
from modules.compute_depths import compute_depths, print_sim_stats, get_df_freq_curve
from modules.distributions import truncnorm_params, TruncatedGeneralizedNormal

#endregion -----------------------------------------------------------------------------------------
#region Main

#%%
if __name__ == '__main__':

    #%% Set working folder
    # pls UPDATE this: folder to save outputs
    os.chdir(r'D:\FEMA Innovations\SO3.1\Py\Trinity')

    #%% Set location of storm catalogue (output from main_preprocess_storm_catalogue), watershed GIS file, and domain GIS file
    # pls UPDATE this: name for catalogue folder from main_preprocess_storm_catalogue
    path_storm = pathlib.Path('storm_catalogue_trinity')
    path_sp_watershed = r"D:\FEMA Innovations\SO3.1\Py\Trinity\watershed\trinity.geojson"
    path_sp_domain = r"D:\FEMA Innovations\SO3.1\Py\Trinity\watershed\trinity-transpo-area-v01.geojson"

    #%% Read storm catalogue
    df_storms = pd.read_pickle(path_storm/'catalogue.pkl')
    # df_storms = df_storms.iloc[[0]] # Only choose one storm from the catalogue for constrained analysis

    #%% Read watershed and domain

    sp_watershed = gpd.read_file(path_sp_watershed)
    sp_domain = gpd.read_file(path_sp_domain)

    #%% Match crs of watershed and domain to precipitation raster
    sp_watershed = match_crs_to_raster(sp_watershed, df_storms['path'].iloc[0])
    sp_domain = match_crs_to_raster(sp_domain, df_storms['path'].iloc[0])

    #%% Get polygon info (bounds, centroids, ranges)
    v_watershed_stats = get_sp_stats(sp_watershed)
    v_domain_stats = get_sp_stats(sp_domain)

    #%% Set distribution for x and y
    # pls UPDATE this: distribution details
    # dist_x = uniform(v_domain_stats.minx, v_domain_stats.range_x)
    # dist_y = uniform(v_domain_stats.miny, v_domain_stats.range_y)

    dist_x = truncnorm(**truncnorm_params(v_watershed_stats.x, v_watershed_stats.range_x*1.2, v_domain_stats.minx, v_domain_stats.maxx))
    dist_y = truncnorm(**truncnorm_params(v_watershed_stats.y, v_watershed_stats.range_y*1.2, v_domain_stats.miny, v_domain_stats.maxy))


    #%% Set number of simulations and get storm samples
    # pls UPDATE this: number of simulations for ground truth (n_sim_mc_0) and importance sampling (n_sim_is_1)
    n_sim_mc_0 = 1_000_000
    n_sim_is_1 = 100_000

    
    #%%
#     n_sim_mc_0 = 1000
#     n_sim_is_1 = 100

    df_storm_sample_mc_0 = sample_storms(df_storms, v_domain_stats, dist_x=None, dist_y=None, num_simulations=n_sim_mc_0)
    df_storm_sample_mc_1 = sample_storms(df_storms, v_domain_stats, dist_x=None, dist_y=None, num_simulations=n_sim_is_1)
    # df_storm_sample_is_1 = sample_storms(df_storms, v_domain_stats, dist_x, dist_y, num_simulations=n_sim_is_1)

    df_storm_sample_mc_0.to_pickle('df_storm_sample_mc_0.pkl')
    df_storm_sample_mc_1.to_pickle('df_storm_sample_mc_1.pkl')
    # df_storm_sample_is_1.to_pickle('df_storm_sample_is_1.pkl')

    #%% Run simulations and get depths
    df_depths_mc_0 = compute_depths(df_storm_sample_mc_0, sp_watershed)
    df_depths_mc_1 = compute_depths(df_storm_sample_mc_1, sp_watershed)
    # df_depths_is_1 = compute_depths(df_storm_sample_is_1, sp_watershed)

    df_depths_mc_0.to_pickle('df_depths_mc_0.pkl')
    df_depths_mc_1.to_pickle('df_depths_mc_1.pkl')
    # df_depths_is_1.to_pickle('df_depths_is_1.pkl')



    #%% Truncated Normal Distribution
    # pls UPDATE this: standard deviations for importance sampling with TruncNorm
    n_sim_is = 100_000

    for mult_std in [0.25, 0.5, 0.75, 1, 1.2, 1.5]:
        print (f'Running for mult_std = {mult_std}')
        dist_x = truncnorm(**truncnorm_params(v_watershed_stats.x, v_watershed_stats.range_x*mult_std, v_domain_stats.minx, v_domain_stats.maxx))
        dist_y = truncnorm(**truncnorm_params(v_watershed_stats.y, v_watershed_stats.range_y*mult_std, v_domain_stats.miny, v_domain_stats.maxy))

        df_storm_sample_is = sample_storms(df_storms, v_domain_stats, dist_x, dist_y, num_simulations=n_sim_is)

        df_storm_sample_is.to_pickle(f'df_storm_sample_is_tn_std_{mult_std}.pkl')

        df_depths_is = compute_depths(df_storm_sample_is, sp_watershed)

        df_depths_is.to_pickle(f'df_depths_is_tn_std_{mult_std}.pkl')

    #%% Truncated Generalized Normal Distribution
    # pls UPDATE this: beta values for importance sampling with TruncGeoNorm
    n_sim_is = 100_000

    for beta in [5, 10]:
        print (f'Running for beta = {beta}')
        dist_x = TruncatedGeneralizedNormal(
            beta=beta,
            loc=v_watershed_stats.x,
            scale=v_watershed_stats.range_x,
            lower_bound=v_domain_stats.minx,
            upper_bound=v_domain_stats.maxx,
        )
        dist_y = TruncatedGeneralizedNormal(
            beta=beta,
            loc=v_watershed_stats.y,
            scale=v_watershed_stats.range_y,
            lower_bound=v_domain_stats.miny,
            upper_bound=v_domain_stats.maxy,
        )

        df_storm_sample_is = sample_storms(df_storms, v_domain_stats, dist_x, dist_y, num_simulations=n_sim_is)

        df_storm_sample_is.to_pickle(f'df_storm_sample_is_tgn_beta_{beta}.pkl')

        df_depths_is = compute_depths(df_storm_sample_is, sp_watershed)

        df_depths_is.to_pickle(f'df_depths_is_tgn_beta_{beta}.pkl')



    #%% Read number of simulations
    n_sim_mc_0 = 1_000_000
    n_sim_is_1 = 100_000

    #%% Read Monte Carlo Results
    df_storm_sample_mc_0 = pd.read_pickle('df_storm_sample_mc_0.pkl')
    df_storm_sample_mc_1 = pd.read_pickle('df_storm_sample_mc_1.pkl')

    df_depths_mc_0 = pd.read_pickle('df_depths_mc_0.pkl')
    df_depths_mc_1 = pd.read_pickle('df_depths_mc_1.pkl')

    #%% Read IS Results
    # pls UPDATE this: which distribution/parameter combo to use
    choice_dist = 'TruncNorm'
    choice_param_value = 1.2
    choice_param_name = 'std'
    # choice_dist = 'TruncGenNorm'
    # choice_param_value = 5
    # choice_param_name = 'beta'

    if choice_dist == 'TruncNorm':
        mult_std = choice_param_value
        df_storm_sample_is_1 = pd.read_pickle(f'df_storm_sample_is_tn_std_{mult_std}.pkl')
        df_depths_is_1 = pd.read_pickle(f'df_depths_is_tn_std_{mult_std}.pkl')
    else:
        beta = choice_param_value
        df_storm_sample_is_1 = pd.read_pickle(f'df_storm_sample_is_tgn_beta_{beta}.pkl')
        df_depths_is_1 = pd.read_pickle(f'df_depths_is_tgn_beta_{beta}.pkl')

    #%% Print some stats about the simulations
    print_sim_stats(df_depths_mc_0)
    print_sim_stats(df_depths_mc_1)
    print_sim_stats(df_depths_is_1)

    #%% Distribution of sampled points
    g = \
    (pn.ggplot(df_storm_sample_is_1, pn.aes(x='x_sampled', y='y_sampled'))
        + pn.geom_bin2d(
            # bins=(20, 20),
            # drop=True by default, which means bins with zero count are not drawn
            # show_legend=True by default for the fill scale
        )
        + pn.geom_polygon(data = sp_watershed.get_coordinates(), mapping=pn.aes('x', 'y'), fill=None, color='red')
        + pn.geom_polygon(data = sp_domain.get_coordinates(), mapping=pn.aes('x', 'y'), fill=None, color='blue')
        + pn.coord_cartesian(
            xlim=(v_domain_stats.minx, v_domain_stats.maxx),
            ylim=(v_domain_stats.miny, v_domain_stats.maxy),
            # expand=False # prevents Plotnine from adding padding around limits
        )
        # + pn.scale_fill_continuous(low="lightblue", high="darkblue", name="Count")
        # + pn.scale_fill_cmap(cmap_name="cividis", name="Count")
        # from plotnine.scales import scale_fill_distiller
        + pn.scale_fill_distiller(type="seq", palette="Greens", direction=1, name="Count") # direction=1 is light to dark
        + pn.labs(
            title=f"Distribution of sampled points",
            x="x samples",
            y="y samples"
        )
        + pn.theme_bw()
    )
    print(g)
    # g.save(f'XY {choice_dist} {choice_param_name}_{choice_param_value}.png', width=10, height=7)

    #%% Get table of frequency curves
    df_freq_curve_mc_0 = get_df_freq_curve(df_depths_mc_0.depth, df_depths_mc_0.prob)
    df_freq_curve_mc_1 = get_df_freq_curve(df_depths_mc_1.depth, df_depths_mc_1.prob)
    df_freq_curve_is_1 = get_df_freq_curve(df_depths_is_1.depth, df_depths_is_1.prob)

    #%% Plot frequency curves
    g = \
    (pn.ggplot(mapping=pn.aes(x='prob_exceed', y='depth'))
        + pn.geom_point(data=df_freq_curve_mc_0, mapping=pn.aes(color=f'"MC ({n_sim_mc_0/1000}k)"'), size=0.1)
        + pn.geom_point(data=df_freq_curve_mc_1, mapping=pn.aes(color=f'"MC ({n_sim_is_1/1000}k)"'), size=0.1)
        + pn.geom_point(data=df_freq_curve_is_1, mapping=pn.aes(color=f'"IS ({n_sim_is_1/1000}k)"'), size=0.1)
        + pn.scale_x_log10()
        + pn.labs(
            x = 'Exceedence Probability',
            y = 'Rainfall Depth',
            title = 'Basic Monte Carlo vs Importance Sampling'
        )
        + pn.theme_bw()
        + pn.theme(
            title = pn.element_text(hjust = 0.5),
            # legend_position = 'bottom',
            legend_title = pn.element_blank(),
            legend_key = pn.element_blank(),
            axis_title_y = pn.element_text(ha = 'left'),
        )
    )
    
    # print(g)
    g.save(f'Freq {choice_dist} {choice_param_name}_{choice_param_value}.png', width=10, height=7)

<<<<<<< HEAD
    # #%%
    # import numpy as np
    # from tqdm import tqdm
    # def get_df_freq_curve(df_depths: pd.DataFrame, n = 1000):
    #     _depths = df_depths.depth
    #     _weights = df_depths.weight
    #     _depth_max = df_depths.depth.max()

    #     v_dep = np.arange(0, _depth_max, _depth_max/n)
    #     v_prob_exceed = []
    #     p_bar = tqdm(total=len(v_dep))
    #     for dep in v_dep:
    #         prob_exceed = np.mean((_depths >= dep) * _weights)
    #         v_prob_exceed.append(prob_exceed)
    #         p_bar.update()

    #     df_freq = pd.DataFrame(dict(
    #         depth = v_dep,
    #         prob_exceed = v_prob_exceed,
    #     ))

    #     return df_freq
    
    # #%% Get table of frequency curves
    # df_freq_curve_mc_0 = get_df_freq_curve(df_depths_mc_0)
    # df_freq_curve_mc_1 = get_df_freq_curve(df_depths_mc_1)
    # df_freq_curve_is_1 = get_df_freq_curve(df_depths_is_1)

    # #%% Plot frequency curves
    # g = \
    # (pn.ggplot(mapping=pn.aes(x='prob_exceed', y='depth'))
    #     + pn.geom_point(data=df_freq_curve_mc_0, mapping=pn.aes(color=f'"MC ({n_sim_mc_0/1000}k)"'), size=0.1)
    #     + pn.geom_point(data=df_freq_curve_mc_1, mapping=pn.aes(color=f'"MC ({n_sim_is_1/1000}k)"'), size=0.1)
    #     + pn.geom_point(data=df_freq_curve_is_1, mapping=pn.aes(color=f'"IS ({n_sim_is_1/1000}k)"'), size=0.1)
    #     + pn.scale_x_log10()
    #     + pn.labs(
    #         x = 'Exceedence Probability',
    #         y = 'Rainfall Depth',
    #         title = 'Basic Monte Carlo vs Importance Sampling'
    #     )
    #     + pn.theme_bw()
    #     + pn.theme(
    #         title = pn.element_text(hjust = 0.5),
    #         # legend_position = 'bottom',
    #         legend_title = pn.element_blank(),
    #         legend_key = pn.element_blank(),
    #         axis_title_y = pn.element_text(ha = 'left'),
    #     )
    # )
    # print(g)
    # # g.save(f'Freq {choice_dist} {choice_param_name}_{choice_param_value}.png', width=10, height=7)
=======
>>>>>>> f3254466

#endregion -----------------------------------------------------------------------------------------
<|MERGE_RESOLUTION|>--- conflicted
+++ resolved
@@ -233,59 +233,4 @@
     # print(g)
     g.save(f'Freq {choice_dist} {choice_param_name}_{choice_param_value}.png', width=10, height=7)
 
-<<<<<<< HEAD
-    # #%%
-    # import numpy as np
-    # from tqdm import tqdm
-    # def get_df_freq_curve(df_depths: pd.DataFrame, n = 1000):
-    #     _depths = df_depths.depth
-    #     _weights = df_depths.weight
-    #     _depth_max = df_depths.depth.max()
-
-    #     v_dep = np.arange(0, _depth_max, _depth_max/n)
-    #     v_prob_exceed = []
-    #     p_bar = tqdm(total=len(v_dep))
-    #     for dep in v_dep:
-    #         prob_exceed = np.mean((_depths >= dep) * _weights)
-    #         v_prob_exceed.append(prob_exceed)
-    #         p_bar.update()
-
-    #     df_freq = pd.DataFrame(dict(
-    #         depth = v_dep,
-    #         prob_exceed = v_prob_exceed,
-    #     ))
-
-    #     return df_freq
-    
-    # #%% Get table of frequency curves
-    # df_freq_curve_mc_0 = get_df_freq_curve(df_depths_mc_0)
-    # df_freq_curve_mc_1 = get_df_freq_curve(df_depths_mc_1)
-    # df_freq_curve_is_1 = get_df_freq_curve(df_depths_is_1)
-
-    # #%% Plot frequency curves
-    # g = \
-    # (pn.ggplot(mapping=pn.aes(x='prob_exceed', y='depth'))
-    #     + pn.geom_point(data=df_freq_curve_mc_0, mapping=pn.aes(color=f'"MC ({n_sim_mc_0/1000}k)"'), size=0.1)
-    #     + pn.geom_point(data=df_freq_curve_mc_1, mapping=pn.aes(color=f'"MC ({n_sim_is_1/1000}k)"'), size=0.1)
-    #     + pn.geom_point(data=df_freq_curve_is_1, mapping=pn.aes(color=f'"IS ({n_sim_is_1/1000}k)"'), size=0.1)
-    #     + pn.scale_x_log10()
-    #     + pn.labs(
-    #         x = 'Exceedence Probability',
-    #         y = 'Rainfall Depth',
-    #         title = 'Basic Monte Carlo vs Importance Sampling'
-    #     )
-    #     + pn.theme_bw()
-    #     + pn.theme(
-    #         title = pn.element_text(hjust = 0.5),
-    #         # legend_position = 'bottom',
-    #         legend_title = pn.element_blank(),
-    #         legend_key = pn.element_blank(),
-    #         axis_title_y = pn.element_text(ha = 'left'),
-    #     )
-    # )
-    # print(g)
-    # # g.save(f'Freq {choice_dist} {choice_param_name}_{choice_param_value}.png', width=10, height=7)
-=======
->>>>>>> f3254466
-
 #endregion -----------------------------------------------------------------------------------------
