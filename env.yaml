name: base
channels:
- conda-forge
dependencies:
- python=3.11
- pip
- geopandas
- joblib
- jupyter
- matplotlib
- numpy
- pandas
- plotly
- plotnine
- pyproj
- rasterio
- rasterstats
- rioxarray
- scikit-learn
<<<<<<< HEAD
- statsmodels
=======
- scipy
- seaborn
- shapely
- statsmodels
- tqdm
- typing-extensions
- xarray
>>>>>>> 43e36b76
<|MERGE_RESOLUTION|>--- conflicted
+++ resolved
@@ -17,14 +17,10 @@
 - rasterstats
 - rioxarray
 - scikit-learn
-<<<<<<< HEAD
-- statsmodels
-=======
 - scipy
 - seaborn
 - shapely
 - statsmodels
 - tqdm
 - typing-extensions
-- xarray
->>>>>>> 43e36b76
+- xarray